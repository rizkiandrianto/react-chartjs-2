{
  "name": "react-chartjs-2",
  "version": "2.0.5",
  "description": "react-chartjs-2",
  "main": "lib/index.js",
  "author": "Goran Udosic",
  "homepage": "https://github.com/gor181/react-chartjs-2",
  "repository": {
    "type": "git",
    "url": "https://github.com/gor181/react-chartjs-2.git"
  },
  "bugs": {
    "url": "https://github.com/gor181/react-chartjs-2/issues"
  },
  "dependencies": {
    "lodash.isequal": "^4.4.0"
  },
  "devDependencies": {
    "babel-core": "^6.18.2",
    "babel-eslint": "^4.1.3",
    "babel-preset-es2015": "^6.13.2",
    "babel-preset-react": "^6.11.1",
    "babel-preset-stage-1": "^6.13.0",
    "babel-register": "^6.18.0",
    "babelify": "^7.3.0",
    "brfs": "^1.4.3",
    "canvas": "^1.6.2",
    "chai": "^3.5.0",
    "chart.js": "^2.3.0",
    "debug": "^2.4.1",
    "enzyme": "^2.6.0",
    "eslint": "^1.6.0",
    "eslint-plugin-react": "^3.5.1",
    "gulp": "^3.9.0",
    "jsdom": "^9.8.3",
    "mocha": "^3.1.2",
    "react": "^0.14 || ^15.0.0-rc || ^15.0",
    "react-addons-test-utils": "^15.3.2",
    "react-component-gulp-tasks": "git+https://github.com/gor181/react-component-gulp-tasks.git",
    "react-dom": "^0.14 || ^15.0.0-rc || ^15.0",
<<<<<<< HEAD
    "@kadira/storybook": "^2.5.2"
=======
    "sinon": "^1.17.6"
>>>>>>> f87495e8
  },
  "peerDependencies": {
    "chart.js": "^2.3",
    "react": "^0.14 || ^15.0.0-rc || ^15.0",
    "react-dom": "^0.14 || ^15.0.0-rc || ^15.0"
  },
  "browserify-shim": {
    "react": "global:React",
    "react-dom": "global:ReactDOM",
    "chart.js": "global:Chart"
  },
  "scripts": {
    "build": "gulp clean && NODE_ENV=production gulp build",
    "examples": "gulp dev:server",
    "lint": "eslint ./; true",
    "publish:site": "NODE_ENV=production gulp publish:examples",
    "release": "NODE_ENV=production gulp release",
    "start": "gulp dev",
<<<<<<< HEAD
    "test": "jest",
    "watch": "gulp watch:lib",
    "storybook": "start-storybook -p 6006",
    "build-storybook": "build-storybook"
=======
    "test": "mocha test/config/setup.js test/__tests__/**/*",
    "watch": "gulp watch:lib"
>>>>>>> f87495e8
  },
  "keywords": [
    "chart",
    "chart-js",
    "chart.js",
    "react-chartjs-2",
    "react chart.js"
  ]
}<|MERGE_RESOLUTION|>--- conflicted
+++ resolved
@@ -38,11 +38,7 @@
     "react-addons-test-utils": "^15.3.2",
     "react-component-gulp-tasks": "git+https://github.com/gor181/react-component-gulp-tasks.git",
     "react-dom": "^0.14 || ^15.0.0-rc || ^15.0",
-<<<<<<< HEAD
-    "@kadira/storybook": "^2.5.2"
-=======
     "sinon": "^1.17.6"
->>>>>>> f87495e8
   },
   "peerDependencies": {
     "chart.js": "^2.3",
@@ -61,15 +57,10 @@
     "publish:site": "NODE_ENV=production gulp publish:examples",
     "release": "NODE_ENV=production gulp release",
     "start": "gulp dev",
-<<<<<<< HEAD
-    "test": "jest",
+    "test": "mocha test/config/setup.js test/__tests__/**/*",
     "watch": "gulp watch:lib",
     "storybook": "start-storybook -p 6006",
     "build-storybook": "build-storybook"
-=======
-    "test": "mocha test/config/setup.js test/__tests__/**/*",
-    "watch": "gulp watch:lib"
->>>>>>> f87495e8
   },
   "keywords": [
     "chart",
