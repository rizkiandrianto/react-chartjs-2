--- conflicted
+++ resolved
@@ -1,11 +1,3 @@
-<<<<<<< HEAD
-[![build status](https://travis-ci.org/gor181/react-chartjs-2.svg?branch=master)](https://travis-ci.org/gor181/react-chartjs-2)
-
-# react-chartjs-2
-
-React wrapper for [ChartJs 2](http://www.chartjs.org/docs/#getting-started)
-Open for PR's and contributions!
-=======
 [![build status](	https://img.shields.io/travis/gor181/react-chartjs-2.svg?branch=master&style=flat-square)](https://travis-ci.org/gor181/react-chartjs-2)
 [![version](https://img.shields.io/npm/v/react-chartjs-2.svg?style=flat-square)](https://www.npmjs.com/package/react-chartjs-2)
 [![downloads](https://img.shields.io/npm/dm/react-chartjs-2.svg?style=flat-square)](https://npm-stat.com/charts.html?package=react-chartjs-2&from=2016-01-01)
@@ -15,7 +7,6 @@
 
 React wrapper for [Chart.js 2](http://www.chartjs.org/docs/#getting-started)
 Open for PRs and contributions!
->>>>>>> f87495e8
 
 # UPDATE to 2.x
 As of 2.x we have made chart.js a peer dependency for greater flexibility. Please add chart.js as a dependency on your project to use 2.x. Currently, 2.4.x is the recommended version of chart.js to use.
@@ -41,13 +32,14 @@
 
 We have to first tell NPM that it can find this module here (where you cloned).
 
-```
+```bash
 npm link
 npm link react-chartjs-2
 ```
+
 Then you can just start up storybook
 
-```
+```bash
 npm run storybook
 ```
 
@@ -98,13 +90,8 @@
 />
 ```
 
-<<<<<<< HEAD
-### Chart instance
-Chart instance can be accessed by placing a ref to the element as:
-=======
 ### Chart.js instance
 Chart.js instance can be accessed by placing a ref to the element as:
->>>>>>> f87495e8
 
 ```js
 render() {
@@ -235,11 +222,7 @@
 ## License
 
 MIT Licensed
-<<<<<<< HEAD
-Copyright (c) 2016 Goran Udosic && Headstart App.
-=======
 Copyright (c) 2016 Goran Udosic
 
 ## Contributors
-Jeremy Ayerst [@jerairrest](https://github.com/jerairrest)
->>>>>>> f87495e8
+Jeremy Ayerst [@jerairrest](https://github.com/jerairrest)